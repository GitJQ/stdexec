--- conflicted
+++ resolved
@@ -86,15 +86,12 @@
   }
 };
 
-<<<<<<< HEAD
 struct my_numa_distribution : public exec::default_numa_policy {
   std::size_t thread_index_to_node(std::size_t index) override {
     return exec::default_numa_policy::thread_index_to_node(2 * index);
   }
 };
 
-=======
->>>>>>> bc10e416
 int main(int argc, char** argv) {
   my_numa_distribution numa{};
   my_main<exec::static_thread_pool, RunThread>(argc, argv, &numa);
