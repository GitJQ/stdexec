--- conflicted
+++ resolved
@@ -29,7 +29,6 @@
       fn(as...);
     }
 
-<<<<<<< HEAD
   template <class Fun, class ResultT, class... As>
     __launch_bounds__(1)
     __global__ void kernel_with_result(Fun fn, ResultT* result, As... as) {
@@ -49,7 +48,7 @@
       template <class Error>
         friend void tag_invoke(stdexec::set_error_t, receiver_t&& self, Error&& error) 
             noexcept requires std::invocable<Fun, Error> {
-          using result_t = std::decay_t<std::invoke_result_t<Fun, std::decay_t<Error>>>;
+          using result_t = std::invoke_result_t<Fun, std::decay_t<Error>>;
           constexpr bool does_not_return_a_value = std::is_same_v<void, result_t>;
           cudaStream_t stream = self.op_state_.get_stream();
 
@@ -60,51 +59,9 @@
             } else {
               self.op_state_.propagate_completion_signal(stdexec::set_error, std::move(status));
             }
-=======
-template <class Fun, class... As>
-  __launch_bounds__(1)
-  __global__ void kernel(Fun fn, As... as) {
-    fn(as...);
-  }
-
-template <class Fun, class ResultT, class... As>
-  __launch_bounds__(1)
-  __global__ void kernel_with_result(Fun fn, ResultT* result, As... as) {
-    new (result) ResultT(fn(as...));
-  }
-
-template <std::size_t MemoryAllocationSize, class ReceiverId, class Fun>
-  class receiver_t : public stream_receiver_base {
-
-    Fun f_;
-    operation_state_base_t<ReceiverId> &op_state_;
-
-  public:
-    constexpr static std::size_t memory_allocation_size = MemoryAllocationSize;
-
-    template <class Error>
-      friend void tag_invoke(stdexec::set_error_t, receiver_t&& self, Error&& error) 
-          noexcept requires std::invocable<Fun, Error> {
-        using result_t = std::invoke_result_t<Fun, std::decay_t<Error>>;
-        constexpr bool does_not_return_a_value = std::is_same_v<void, result_t>;
-        cudaStream_t stream = self.op_state_.stream_;
-
-        if constexpr (does_not_return_a_value) {
-          kernel<Fun, Error><<<1, 1, 0, stream>>>(self.f_, (Error&&)error);
-          if (cudaError_t status = STDEXEC_DBG_ERR(cudaPeekAtLastError()); status == cudaSuccess) {
-            self.op_state_.propagate_completion_signal(stdexec::set_value);
           } else {
-            self.op_state_.propagate_completion_signal(stdexec::set_error, std::move(status));
-          }
-        } else {
-          using decayed_result_t = std::decay_t<result_t>;
-          decayed_result_t *d_result = reinterpret_cast<decayed_result_t*>(self.op_state_.temp_storage_);
-          kernel_with_result<Fun, Error><<<1, 1, 0, stream>>>(self.f_, d_result, error);
-          if (cudaError_t status = STDEXEC_DBG_ERR(cudaPeekAtLastError()); status == cudaSuccess) {
-            self.op_state_.propagate_completion_signal(stdexec::set_value, *d_result);
->>>>>>> 6fa22fc2
-          } else {
-            result_t *d_result = static_cast<result_t*>(self.op_state_.temp_storage_);
+            using decayed_result_t = std::decay_t<result_t>;
+            decayed_result_t *d_result = static_cast<decayed_result_t*>(self.op_state_.temp_storage_);
             kernel_with_result<Fun, Error><<<1, 1, 0, stream>>>(self.f_, d_result, error);
             if (cudaError_t status = STDEXEC_DBG_ERR(cudaPeekAtLastError()); status == cudaSuccess) {
               self.op_state_.propagate_completion_signal(stdexec::set_value, *d_result);
