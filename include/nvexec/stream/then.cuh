/*
 * Copyright (c) 2022 NVIDIA Corporation
 *
 * Licensed under the Apache License Version 2.0 with LLVM Exceptions
 * (the "License"); you may not use this file except in compliance with
 * the License. You may obtain a copy of the License at
 *
 *   https://llvm.org/LICENSE.txt
 *
 * Unless required by applicable law or agreed to in writing, software
 * distributed under the License is distributed on an "AS IS" BASIS,
 * WITHOUT WARRANTIES OR CONDITIONS OF ANY KIND, either express or implied.
 * See the License for the specific language governing permissions and
 * limitations under the License.
 */
#pragma once

#include "../../stdexec/execution.hpp"
#include <type_traits>

#include "common.cuh"

namespace nvexec::STDEXEC_STREAM_DETAIL_NS {

namespace then {

template <class Fun, class... As>
  __launch_bounds__(1)
  __global__ void kernel(Fun fn, As... as) {
    fn(std::move(as)...);
  }

template <class Fun, class ResultT, class... As>
  __launch_bounds__(1)
  __global__ void kernel_with_result(Fun fn, ResultT* result, As... as) {
    new (result) ResultT(fn(std::move(as)...));
  }

template <std::size_t MemoryAllocationSize, class ReceiverId, class Fun>
  class receiver_t : stream_receiver_base {
    using Receiver = stdexec::__t<ReceiverId>;

    Fun f_;
    operation_state_base_t<ReceiverId> &op_state_;

  public:
    constexpr static std::size_t memory_allocation_size = MemoryAllocationSize;

<<<<<<< HEAD
    template <class... As>
      friend void tag_invoke(std::execution::set_value_t, receiver_t&& self, As&&... as)
=======
    template <class... As _NVCXX_CAPTURE_PACK(As)>
      friend void tag_invoke(stdexec::set_value_t, receiver_t&& self, As&&... as)
>>>>>>> 6c820cd8
        noexcept requires std::invocable<Fun, std::add_rvalue_reference_t<std::decay_t<As>>...> {

        using result_t = std::decay_t<std::invoke_result_t<Fun, std::add_rvalue_reference_t<std::decay_t<As>>...>>;
        constexpr bool does_not_return_a_value = std::is_same_v<void, result_t>;
        operation_state_base_t<ReceiverId> &op_state = self.op_state_;
        cudaStream_t stream = op_state.stream_;

        if constexpr (does_not_return_a_value) {
          kernel<std::decay_t<Fun>, As...><<<1, 1, 0, stream>>>(self.f_, (As&&)as...);

          if (cudaError_t status = STDEXEC_DBG_ERR(cudaPeekAtLastError()); status == cudaSuccess) {
            op_state.propagate_completion_signal(std::execution::set_value);
          } else {
            op_state.propagate_completion_signal(std::execution::set_error, std::move(status));
          }
        } else {
          result_t *d_result = reinterpret_cast<result_t*>(op_state.temp_storage_);
          kernel_with_result<std::decay_t<Fun>, result_t, As...><<<1, 1, 0, stream>>>(self.f_, d_result, (As&&)as...);

<<<<<<< HEAD
          if (cudaError_t status = STDEXEC_DBG_ERR(cudaPeekAtLastError()); status == cudaSuccess) {
            op_state.propagate_completion_signal(std::execution::set_value, *d_result);
          } else {
            op_state.propagate_completion_signal(std::execution::set_error, std::move(status));
=======
            if (cudaError_t status = STDEXEC_DBG_ERR(cudaPeekAtLastError()); status == cudaSuccess) {
              op_state.propagate_completion_signal(stdexec::set_value);
            } else {
              op_state.propagate_completion_signal(stdexec::set_error, std::move(status));
            }
          } else {
            result_t *d_result = reinterpret_cast<result_t*>(op_state.temp_storage_);
            kernel_with_result<std::decay_t<Fun>, result_t, As...><<<1, 1, 0, stream>>>(self.f_, d_result, (As&&)as...);

            if (cudaError_t status = STDEXEC_DBG_ERR(cudaPeekAtLastError()); status == cudaSuccess) {
              op_state.propagate_completion_signal(stdexec::set_value, *d_result);
            } else {
              op_state.propagate_completion_signal(stdexec::set_error, std::move(status));
            }
>>>>>>> 6c820cd8
          }
        }
      }

<<<<<<< HEAD
    template <stdexec::__one_of<std::execution::set_error_t,
                                std::execution::set_stopped_t> Tag,
              class... As>
=======
    template <stdexec::__one_of<stdexec::set_error_t,
                                stdexec::set_stopped_t> Tag,
              class... As _NVCXX_CAPTURE_PACK(As)>
>>>>>>> 6c820cd8
      friend void tag_invoke(Tag tag, receiver_t&& self, As&&... as) noexcept {
        self.op_state_.propagate_completion_signal(tag, (As&&)as...);
      }

    friend stdexec::env_of_t<Receiver> tag_invoke(stdexec::get_env_t, const receiver_t& self) {
      return stdexec::get_env(self.op_state_.receiver_);
    }

    explicit receiver_t(Fun fun, operation_state_base_t<ReceiverId> &op_state)
      : f_((Fun&&) fun)
      , op_state_(op_state)
    {}
  };

}

template <class SenderId, class FunId>
  struct then_sender_t : stream_sender_base {
    using Sender = stdexec::__t<SenderId>;
    using Fun = stdexec::__t<FunId>;

    Sender sndr_;
    Fun fun_;

    template <class T, int = 0>
      struct size_of_ {
        using __t = stdexec::__index<sizeof(T)>;
      };

    template <int W>
      struct size_of_<void, W> {
        using __t = stdexec::__index<0>;
      };
    
    template <class... As>
      struct result_size_for {
        using __t = typename size_of_<stdexec::__call_result_t<Fun, As...>>::__t;
      };

    template <class... Sizes>
      struct max_in_pack {
        static constexpr std::size_t value = std::max({std::size_t{}, stdexec::__v<Sizes>...});
      };

    template <class Receiver>
        requires stdexec::sender<Sender, stdexec::env_of_t<Receiver>>
      struct max_result_size {
        template <class... _As>
          using result_size_for_t = stdexec::__t<result_size_for<_As...>>;

        static constexpr std::size_t value =
          stdexec::__v<
            stdexec::__gather_sigs_t<
              stdexec::set_value_t, 
              Sender,  
              stdexec::env_of_t<Receiver>, 
              stdexec::__q<result_size_for_t>, 
              stdexec::__q<max_in_pack>>>;
      };

    template <class Receiver>
      using receiver_t = 
        then::receiver_t<
          max_result_size<Receiver>::value, 
          stdexec::__x<Receiver>, Fun>;

    template <class _Error>
      using set_error = 
        stdexec::completion_signatures<stdexec::set_error_t(cudaError_t)>;

    template <class Self, class Env>
      using completion_signatures =
        stdexec::__make_completion_signatures<
          stdexec::__member_t<Self, Sender>,
          Env,
          stdexec::__with_error_invoke_t<
            stdexec::set_value_t,
            Fun,
            stdexec::__member_t<Self, Sender>,
            Env>,
          stdexec::__mbind_front_q<stdexec::__set_value_invoke_t, Fun>,
          stdexec::__q1<set_error>>;

    template <stdexec::__decays_to<then_sender_t> Self, stdexec::receiver Receiver>
      requires stdexec::receiver_of<Receiver, completion_signatures<Self, stdexec::env_of_t<Receiver>>>
    friend auto tag_invoke(stdexec::connect_t, Self&& self, Receiver&& rcvr)
      -> stream_op_state_t<stdexec::__member_t<Self, Sender>, receiver_t<Receiver>, Receiver> {
        return stream_op_state<stdexec::__member_t<Self, Sender>>(
          ((Self&&)self).sndr_,
          (Receiver&&)rcvr,
          [&](operation_state_base_t<stdexec::__x<Receiver>>& stream_provider) -> receiver_t<Receiver> {
            return receiver_t<Receiver>(self.fun_, stream_provider);
          });
    }

    template <stdexec::__decays_to<then_sender_t> Self, class Env>
    friend auto tag_invoke(stdexec::get_completion_signatures_t, Self&&, Env)
      -> stdexec::dependent_completion_signatures<Env>;

    template <stdexec::__decays_to<then_sender_t> Self, class Env>
    friend auto tag_invoke(stdexec::get_completion_signatures_t, Self&&, Env)
      -> completion_signatures<Self, Env> requires true;

    template <stdexec::tag_category<stdexec::forwarding_sender_query> Tag, class... As>
      requires stdexec::__callable<Tag, const Sender&, As...>
    friend auto tag_invoke(Tag tag, const then_sender_t& self, As&&... as)
      noexcept(stdexec::__nothrow_callable<Tag, const Sender&, As...>)
      -> stdexec::__call_result_if_t<stdexec::tag_category<Tag, stdexec::forwarding_sender_query>, Tag, const Sender&, As...> {
      return ((Tag&&) tag)(self.sndr_, (As&&) as...);
    }
  };

}<|MERGE_RESOLUTION|>--- conflicted
+++ resolved
@@ -46,13 +46,8 @@
   public:
     constexpr static std::size_t memory_allocation_size = MemoryAllocationSize;
 
-<<<<<<< HEAD
     template <class... As>
-      friend void tag_invoke(std::execution::set_value_t, receiver_t&& self, As&&... as)
-=======
-    template <class... As _NVCXX_CAPTURE_PACK(As)>
       friend void tag_invoke(stdexec::set_value_t, receiver_t&& self, As&&... as)
->>>>>>> 6c820cd8
         noexcept requires std::invocable<Fun, std::add_rvalue_reference_t<std::decay_t<As>>...> {
 
         using result_t = std::decay_t<std::invoke_result_t<Fun, std::add_rvalue_reference_t<std::decay_t<As>>...>>;
@@ -64,48 +59,25 @@
           kernel<std::decay_t<Fun>, As...><<<1, 1, 0, stream>>>(self.f_, (As&&)as...);
 
           if (cudaError_t status = STDEXEC_DBG_ERR(cudaPeekAtLastError()); status == cudaSuccess) {
-            op_state.propagate_completion_signal(std::execution::set_value);
+            op_state.propagate_completion_signal(stdexec::set_value);
           } else {
-            op_state.propagate_completion_signal(std::execution::set_error, std::move(status));
+            op_state.propagate_completion_signal(stdexec::set_error, std::move(status));
           }
         } else {
           result_t *d_result = reinterpret_cast<result_t*>(op_state.temp_storage_);
           kernel_with_result<std::decay_t<Fun>, result_t, As...><<<1, 1, 0, stream>>>(self.f_, d_result, (As&&)as...);
 
-<<<<<<< HEAD
           if (cudaError_t status = STDEXEC_DBG_ERR(cudaPeekAtLastError()); status == cudaSuccess) {
-            op_state.propagate_completion_signal(std::execution::set_value, *d_result);
+            op_state.propagate_completion_signal(stdexec::set_value, *d_result);
           } else {
-            op_state.propagate_completion_signal(std::execution::set_error, std::move(status));
-=======
-            if (cudaError_t status = STDEXEC_DBG_ERR(cudaPeekAtLastError()); status == cudaSuccess) {
-              op_state.propagate_completion_signal(stdexec::set_value);
-            } else {
-              op_state.propagate_completion_signal(stdexec::set_error, std::move(status));
-            }
-          } else {
-            result_t *d_result = reinterpret_cast<result_t*>(op_state.temp_storage_);
-            kernel_with_result<std::decay_t<Fun>, result_t, As...><<<1, 1, 0, stream>>>(self.f_, d_result, (As&&)as...);
-
-            if (cudaError_t status = STDEXEC_DBG_ERR(cudaPeekAtLastError()); status == cudaSuccess) {
-              op_state.propagate_completion_signal(stdexec::set_value, *d_result);
-            } else {
-              op_state.propagate_completion_signal(stdexec::set_error, std::move(status));
-            }
->>>>>>> 6c820cd8
+            op_state.propagate_completion_signal(stdexec::set_error, std::move(status));
           }
         }
       }
 
-<<<<<<< HEAD
-    template <stdexec::__one_of<std::execution::set_error_t,
-                                std::execution::set_stopped_t> Tag,
-              class... As>
-=======
     template <stdexec::__one_of<stdexec::set_error_t,
                                 stdexec::set_stopped_t> Tag,
-              class... As _NVCXX_CAPTURE_PACK(As)>
->>>>>>> 6c820cd8
+              class... As>
       friend void tag_invoke(Tag tag, receiver_t&& self, As&&... as) noexcept {
         self.op_state_.propagate_completion_signal(tag, (As&&)as...);
       }
