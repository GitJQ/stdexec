/*
 * Copyright (c) 2021-2022 Facebook, Inc. and its affiliates.
 * Copyright (c) 2021-2022 NVIDIA Corporation
 * Copyright (c) 2023 Maikel Nadolski
 *
 * Licensed under the Apache License Version 2.0 with LLVM Exceptions
 * (the "License"); you may not use this file except in compliance with
 * the License. You may obtain a copy of the License at
 *
 *   https://llvm.org/LICENSE.txt
 *
 * Unless required by applicable law or agreed to in writing, software
 * distributed under the License is distributed on an "AS IS" BASIS,
 * WITHOUT WARRANTIES OR CONDITIONS OF ANY KIND, either express or implied.
 * See the License for the specific language governing permissions and
 * limitations under the License.
 */
#pragma once

#include "../stdexec/execution.hpp"
#include "../stdexec/__detail/__config.hpp"
#include "../stdexec/__detail/__intrusive_queue.hpp"
#include "../stdexec/__detail/__meta.hpp"
#include "./__detail/__atomic_intrusive_queue.hpp"
#include "./__detail/__bwos_lifo_queue.hpp"
#include "./__detail/__manual_lifetime.hpp"
#include "./__detail/__xorshift.hpp"
#include "./__detail/__numa.hpp"

#include "./sequence_senders.hpp"
#include "./sequence/iterate.hpp"

#include <algorithm>
#include <atomic>
#include <condition_variable>
#include <exception>
#include <mutex>
#include <span>
#include <thread>
#include <type_traits>
#include <vector>

namespace exec {
  using stdexec::__intrusive_queue;

  // Splits `n` into `size` chunks distributing `n % size` evenly between ranks.
  // Returns `[begin, end)` range in `n` for a given `rank`.
  // Example:
  // ```cpp
  // //         n_items  thread  n_threads
  // even_share(     11,      0,         3); // -> [0,  4) -> 4 items
  // even_share(     11,      1,         3); // -> [4,  8) -> 4 items
  // even_share(     11,      2,         3); // -> [8, 11) -> 3 items
  // ```
  template <class Shape>
  std::pair<Shape, Shape> even_share(Shape n, std::uint32_t rank, std::uint32_t size) noexcept {
    const auto avg_per_thread = n / size;
    const auto n_big_share = avg_per_thread + 1;
    const auto big_shares = n % size;
    const auto is_big_share = rank < big_shares;
    const auto begin = is_big_share
                       ? n_big_share * rank
                       : n_big_share * big_shares + (rank - big_shares) * avg_per_thread;
    const auto end = begin + (is_big_share ? n_big_share : avg_per_thread);

    return std::make_pair(begin, end);
  }

#if STDEXEC_HAS_STD_RANGES()
  namespace schedule_all_ {
    template <class Range>
    struct sequence {
      class __t;
    };
  }
#endif

  template <class>
  struct not_a_sender {
    using sender_concept = stdexec::sender_t;
  };

  struct task_base {
    task_base* next;
    void (*__execute)(task_base*, std::uint32_t tid) noexcept;
  };

  struct bwos_params {
    std::size_t numBlocks{8};
    std::size_t blockSize{1024};
  };

  struct remote_queue {
    explicit remote_queue(std::size_t nthreads) noexcept
      : queues_(nthreads) {
    }

    explicit remote_queue(remote_queue* next, std::size_t nthreads) noexcept
      : next_(next)
      , queues_(nthreads) {
    }

    remote_queue* next_{};
    std::vector<__atomic_intrusive_queue<&task_base::next>> queues_{};
    std::thread::id id_{std::this_thread::get_id()};
    // This marks whether the submitter is a thread in the pool or not.
    std::size_t index_{std::numeric_limits<std::size_t>::max()};
  };

  struct remote_queue_list {
   private:
    std::atomic<remote_queue*> head_;
    remote_queue* tail_;
    std::size_t nthreads_;
    remote_queue this_remotes_;

   public:
    explicit remote_queue_list(std::size_t nthreads) noexcept
      : head_{&this_remotes_}
      , tail_{&this_remotes_}
      , nthreads_(nthreads)
      , this_remotes_(nthreads) {
    }

    ~remote_queue_list() noexcept {
      remote_queue* head = head_.load(std::memory_order_acquire);
      while (head != tail_) {
        remote_queue* tmp = std::exchange(head, head->next_);
        delete tmp;
      }
    }

    __intrusive_queue<&task_base::next> pop_all_reversed(std::size_t tid) noexcept {
      remote_queue* head = head_.load(std::memory_order_acquire);
      __intrusive_queue<&task_base::next> tasks{};
      while (head != nullptr) {
        tasks.append(head->queues_[tid].pop_all_reversed());
        head = head->next_;
      }
      return tasks;
    }

    remote_queue* get() {
      thread_local std::thread::id this_id = std::this_thread::get_id();
      remote_queue* head = head_.load(std::memory_order_acquire);
      remote_queue* queue = head;
      while (queue != tail_) {
        if (queue->id_ == this_id) {
          return queue;
        }
        queue = queue->next_;
      }
      remote_queue* new_head = new remote_queue{head, nthreads_};
      while (!head_.compare_exchange_weak(head, new_head, std::memory_order_acq_rel)) {
        new_head->next_ = head;
      }
      return new_head;
    }
  };

  class static_thread_pool {
    template <class ReceiverId>
    class operation;

    struct schedule_tag {
      // TODO: code to reconstitute a static_thread_pool schedule sender
    };

    template <class SenderId, std::integral Shape, class FunId>
    struct bulk_sender;

    template <stdexec::sender Sender, std::integral Shape, class Fun>
    using bulk_sender_t = //
      bulk_sender<
        stdexec::__x<stdexec::__decay_t<Sender>>,
        Shape,
        stdexec::__x<stdexec::__decay_t<Fun>>>;

#if STDEXEC_MSVC()
    // MSVCBUG https://developercommunity.visualstudio.com/t/Alias-template-with-pack-expansion-in-no/10437850

    template <class... Args>
    struct __bulk_non_throwing {
      using __t = stdexec::__decayed_tuple<Args...>;
      static constexpr bool __v = noexcept(__t(std::declval<Args>()...));
    };
#endif

    template <class Fun, class Shape, class... Args>
      requires stdexec::__callable<Fun, Shape, Args&...>
    using bulk_non_throwing = //
      stdexec::__mbool<
        // If function invocation doesn't throw
        stdexec::__nothrow_callable<Fun, Shape, Args&...> &&
    // and emplacing a tuple doesn't throw
#if STDEXEC_MSVC()
        __bulk_non_throwing<Args...>::__v
#else
        noexcept(stdexec::__decayed_tuple<Args...>(std::declval<Args>()...))
#endif
        // there's no need to advertise completion with `exception_ptr`
        >;

    template <class SenderId, class ReceiverId, class Shape, class Fun, bool MayThrow>
    struct bulk_shared_state;

    template <class SenderId, class ReceiverId, class Shape, class Fn, bool MayThrow>
    struct bulk_receiver;

    template <class SenderId, class ReceiverId, std::integral Shape, class Fun>
    struct bulk_op_state;

    struct transform_bulk {
      template <class Data, class Sender>
      auto operator()(stdexec::bulk_t, Data&& data, Sender&& sndr) {
        auto [shape, fun] = (Data&&) data;
        return bulk_sender_t<Sender, decltype(shape), decltype(fun)>{
          pool_, (Sender&&) sndr, shape, std::move(fun)};
      }

      static_thread_pool& pool_;
    };

#if STDEXEC_HAS_STD_RANGES()
    struct transform_iterate {
      template <class Range>
      stdexec::__t<schedule_all_::sequence<Range>> operator()(exec::iterate_t, Range&& range) {
        return {static_cast<Range&&>(range), pool_};
      }

      static_thread_pool& pool_;
    };
#endif

   public:
    struct domain {
      // For eager customization
      template <stdexec::sender_expr_for<stdexec::bulk_t> Sender>
      auto transform_sender(Sender&& sndr) const noexcept {
        if constexpr (stdexec::__completes_on<Sender, static_thread_pool::scheduler>) {
          auto sched = stdexec::get_completion_scheduler<stdexec::set_value_t>(
            stdexec::get_env(sndr));
          return stdexec::__sexpr_apply((Sender&&) sndr, transform_bulk{*sched.pool_});
        } else {
          static_assert(
            stdexec::__completes_on<Sender, static_thread_pool::scheduler>,
            "No static_thread_pool instance can be found in the sender's environment "
            "on which to schedule bulk work.");
          return not_a_sender<stdexec::__name_of<Sender>>();
        }
        STDEXEC_UNREACHABLE();
      }

      // transform the generic bulk sender into a parallel thread-pool bulk sender
      template <stdexec::sender_expr_for<stdexec::bulk_t> Sender, class Env>
      auto transform_sender(Sender&& sndr, const Env& env) const noexcept {
        if constexpr (stdexec::__completes_on<Sender, static_thread_pool::scheduler>) {
          auto sched = stdexec::get_completion_scheduler<stdexec::set_value_t>(
            stdexec::get_env(sndr));
          return stdexec::__sexpr_apply((Sender&&) sndr, transform_bulk{*sched.pool_});
        } else if constexpr (stdexec::__starts_on<Sender, static_thread_pool::scheduler, Env>) {
          auto sched = stdexec::get_scheduler(env);
          return stdexec::__sexpr_apply((Sender&&) sndr, transform_bulk{*sched.pool_});
        } else {
          static_assert( //
            stdexec::__starts_on<Sender, static_thread_pool::scheduler, Env>
              || stdexec::__completes_on<Sender, static_thread_pool::scheduler>,
            "No static_thread_pool instance can be found in the sender's or receiver's "
            "environment on which to schedule bulk work.");
          return not_a_sender<stdexec::__name_of<Sender>>();
        }
        STDEXEC_UNREACHABLE();
      }

#if STDEXEC_HAS_STD_RANGES()
      template <stdexec::sender_expr_for<exec::iterate_t> Sender>
      auto transform_sender(Sender&& sndr) const noexcept {
        auto sched = stdexec::get_completion_scheduler<stdexec::set_value_t>(
          stdexec::get_env(sndr));
        return stdexec::__sexpr_apply((Sender&&) sndr, transform_iterate{*sched.pool_});
      }

      template <stdexec::sender_expr_for<exec::iterate_t> Sender, class Env>
        requires stdexec::__callable<stdexec::get_scheduler_t, Env>
      auto transform_sender(Sender&& sndr, const Env& env) const noexcept {
        auto sched = stdexec::get_scheduler(env);
        return stdexec::__sexpr_apply((Sender&&) sndr, transform_iterate{*sched.pool_});
      }
#endif
    };

   public:
    static_thread_pool();
    static_thread_pool(
      std::uint32_t threadCount,
      bwos_params params = {},
      numa_policy* numa = get_numa_policy());
    ~static_thread_pool();

    struct scheduler {
      using __t = scheduler;
      using __id = scheduler;
      bool operator==(const scheduler&) const = default;

     private:
      template <typename ReceiverId>
      friend class operation;

      class sender {
       public:
        using __t = sender;
        using __id = sender;
        using sender_concept = stdexec::sender_t;
        using completion_signatures =
          stdexec::completion_signatures< stdexec::set_value_t(), stdexec::set_stopped_t()>;
       private:
        template <typename Receiver>
        auto make_operation_(Receiver r) const -> operation<stdexec::__id<Receiver>> {
          return operation<stdexec::__id<Receiver>>{
            pool_, queue_, (Receiver&&) r, threadIndex_, constraints_};
        }

        template <stdexec::receiver Receiver>
        friend auto tag_invoke(stdexec::connect_t, sender s, Receiver r)
          -> operation<stdexec::__id<Receiver>> {
          return s.make_operation_((Receiver&&) r);
        }

        struct env {
          static_thread_pool& pool_;
          remote_queue* queue_;

          template <class CPO>
          friend static_thread_pool::scheduler
            tag_invoke(stdexec::get_completion_scheduler_t<CPO>, const env& self) noexcept {
            return self.make_scheduler_();
          }

          static_thread_pool::scheduler make_scheduler_() const {
            return static_thread_pool::scheduler{pool_, *queue_};
          }
        };

        friend env tag_invoke(stdexec::get_env_t, const sender& self) noexcept {
          return env{self.pool_, self.queue_};
        }

        friend struct static_thread_pool::scheduler;

        explicit sender(
          static_thread_pool& pool,
          remote_queue* queue,
          std::size_t threadIndex,
          const nodemask& constraints) noexcept
          : pool_(pool)
          , queue_(queue)
          , threadIndex_(threadIndex)
          , constraints_(constraints) {
        }

        static_thread_pool& pool_;
        remote_queue* queue_;
        std::size_t threadIndex_{std::numeric_limits<std::size_t>::max()};
        nodemask constraints_{};
      };

      sender make_sender_() const {
        return sender{*pool_, queue_, thread_idx_, nodemask_};
      }

      friend sender tag_invoke(stdexec::schedule_t, const scheduler& s) noexcept {
        return s.make_sender_();
      }

      friend stdexec::forward_progress_guarantee
        tag_invoke(stdexec::get_forward_progress_guarantee_t, const static_thread_pool&) noexcept {
        return stdexec::forward_progress_guarantee::parallel;
      }

      friend domain tag_invoke(stdexec::get_domain_t, scheduler) noexcept {
        return {};
      }

      friend class static_thread_pool;

      explicit scheduler(static_thread_pool& pool, const nodemask& mask = nodemask::any()) noexcept
        : pool_(&pool)
        , queue_{pool.get_remote_queue()}
        , nodemask_{mask} {
      }

      explicit scheduler(
        static_thread_pool& pool,
        remote_queue& queue,
        const nodemask& mask = nodemask::any()) noexcept
        : pool_(&pool)
        , queue_{&queue}
        , nodemask_{mask} {
      }

      explicit scheduler(
        static_thread_pool& pool,
        remote_queue& queue,
        std::size_t threadIndex) noexcept
        : pool_(&pool)
        , queue_{&queue}
        , thread_idx_{threadIndex} {
      }

      static_thread_pool* pool_;
      remote_queue* queue_;
      nodemask nodemask_;
      std::size_t thread_idx_{std::numeric_limits<std::size_t>::max()};
    };

    scheduler get_scheduler() noexcept {
      return scheduler{*this};
    }

    scheduler get_scheduler_on_thread(std::size_t threadIndex) noexcept {
      return scheduler{*this, *get_remote_queue(), threadIndex};
    }

    scheduler get_constrained_scheduler(const nodemask& constraints) noexcept {
      return scheduler{*this, *get_remote_queue(), constraints};
    }

    remote_queue* get_remote_queue() noexcept {
      remote_queue* queue = remotes_.get();
      std::size_t index = 0;
      for (std::thread& t: threads_) {
        if (t.get_id() == queue->id_) {
          queue->index_ = index;
          break;
        }
        ++index;
      }
      return queue;
    }

    void request_stop() noexcept;

    std::uint32_t available_parallelism() const {
      return threadCount_;
    }

    bwos_params params() const {
      return params_;
    }

    void enqueue(task_base* task, const nodemask& contraints = nodemask::any()) noexcept;
    void enqueue(
      remote_queue& queue,
      task_base* task,
      const nodemask& contraints = nodemask::any()) noexcept;
    void enqueue(remote_queue& queue, task_base* task, std::size_t threadIndex) noexcept;

    template <std::derived_from<task_base> TaskT>
    void bulk_enqueue(TaskT* task, std::uint32_t n_threads) noexcept;
    void bulk_enqueue(
      remote_queue& queue,
      __intrusive_queue<&task_base::next> tasks,
      std::size_t tasks_size,
      const nodemask& constraints = nodemask::any()) noexcept;

   private:
    class workstealing_victim {
     public:
      explicit workstealing_victim(
        bwos::lifo_queue<task_base*, numa_allocator<task_base*>>* queue,
        std::uint32_t index,
        int numa_node) noexcept
        : queue_(queue)
        , index_(index)
        , numa_node_(numa_node) {
      }

      task_base* try_steal() noexcept {
        return queue_->steal_front();
      }

      std::uint32_t index() const noexcept {
        return index_;
      }

      int numa_node() const noexcept {
        return numa_node_;
      }

     private:
      bwos::lifo_queue<task_base*, numa_allocator<task_base*>>* queue_;
      std::uint32_t index_;
      int numa_node_;
    };

    struct thread_state_base {
      explicit thread_state_base(std::uint32_t index, numa_policy* numa) noexcept
        : index_(index)
        , numa_node_(numa->thread_index_to_node(index)) {
      }

      std::uint32_t index_;
      int numa_node_;
    };

    class thread_state : private thread_state_base {
     public:
      struct pop_result {
        task_base* task;
        std::uint32_t queueIndex;
      };

      explicit thread_state(
        static_thread_pool* pool,
        std::uint32_t index,
        bwos_params params,
        numa_policy* numa) noexcept
        : thread_state_base(index, numa)
        , local_queue_(
            params.numBlocks,
            params.blockSize,
            numa_allocator<task_base*>(this->numa_node_))
        , state_(state::running)
        , pool_(pool) {
        std::random_device rd;
        rng_.seed(rd);
      }

      pop_result pop();
      void push_local(task_base* task);
      void push_local(__intrusive_queue<&task_base::next>&& tasks);

      bool notify();
      void request_stop();

      void victims(const std::vector<workstealing_victim>& victims) {
        for (workstealing_victim v: victims) {
          if (v.index() == index_) {
            // skip self
            continue;
          }
          if (v.numa_node() == numa_node_) {
            near_victims_.push_back(v);
          }
          all_victims_.push_back(v);
        }
      }

      std::uint32_t index() const noexcept {
        return index_;
      }

      int numa_node() const noexcept {
        return numa_node_;
      }

      workstealing_victim as_victim() noexcept {
        return workstealing_victim{&local_queue_, index_, numa_node_};
      }

     private:
      enum state {
        running,
        stealing,
        sleeping,
        notified
      };

      pop_result try_pop();
      pop_result try_remote();
      pop_result try_steal(std::span<workstealing_victim> victims);
      pop_result try_steal_near();
      pop_result try_steal_any();

      void notify_one_sleeping();
      void set_stealing();
      void clear_stealing();

      bwos::lifo_queue<task_base*, numa_allocator<task_base*>> local_queue_;
      __intrusive_queue<&task_base::next> pending_queue_{};
      std::mutex mut_{};
      std::condition_variable cv_{};
      bool stopRequested_{false};
      std::vector<workstealing_victim> near_victims_{};
      std::vector<workstealing_victim> all_victims_{};
      std::atomic<state> state_;
      static_thread_pool* pool_;
      xorshift rng_{};
    };

    void run(std::uint32_t index, numa_policy* numa) noexcept;
    void join() noexcept;

    alignas(64) std::atomic<std::uint32_t> numThiefs_{};
    alignas(64) remote_queue_list remotes_;
    std::uint32_t threadCount_;
    std::uint32_t maxSteals_{threadCount_ + 1};
    bwos_params params_;
    std::vector<std::thread> threads_;
    std::vector<std::optional<thread_state>> threadStates_;
    numa_policy* numa_;

    struct thread_index_by_numa_node {
      int numa_node;
      int thread_index;

      friend bool operator<(
        const thread_index_by_numa_node& lhs,
        const thread_index_by_numa_node& rhs) noexcept {
        return lhs.numa_node < rhs.numa_node;
      }
    };

    std::vector<thread_index_by_numa_node> threadIndexByNumaNode_;

    std::size_t num_threads(int numa) const noexcept;
    std::size_t num_threads(nodemask constraints) const noexcept;
    std::size_t get_thread_index(int numa, std::size_t index) const noexcept;
    std::size_t random_thread_index_with_constraints(const nodemask& contraints) noexcept;
  };

  inline static_thread_pool::static_thread_pool()
    : static_thread_pool(std::thread::hardware_concurrency()) {
  }

  inline static_thread_pool::static_thread_pool(
    std::uint32_t threadCount,
    bwos_params params,
    numa_policy* numa)
    : remotes_(threadCount)
    , threadCount_(threadCount)
    , params_(params)
    , threadStates_(threadCount)
    , numa_{numa} {
    STDEXEC_ASSERT(threadCount > 0);

    for (std::uint32_t index = 0; index < threadCount; ++index) {
      threadStates_[index].emplace(this, index, params, numa);
      threadIndexByNumaNode_.push_back(
        thread_index_by_numa_node{threadStates_[index]->numa_node(), static_cast<int>(index)});
    }
    std::sort(threadIndexByNumaNode_.begin(), threadIndexByNumaNode_.end());
    std::vector<workstealing_victim> victims{};
    for (auto& state: threadStates_) {
      victims.emplace_back(state->as_victim());
    }
    for (auto& state: threadStates_) {
      state->victims(victims);
    }
    threads_.reserve(threadCount);

    try {
      for (std::uint32_t i = 0; i < threadCount; ++i) {
        threads_.emplace_back([this, i, numa] { run(i, numa); });
      }
    } catch (...) {
      request_stop();
      join();
      throw;
    }
  }

  inline static_thread_pool::~static_thread_pool() {
    request_stop();
    join();
  }

  inline void static_thread_pool::request_stop() noexcept {
    for (auto& state: threadStates_) {
      state->request_stop();
    }
  }

  inline void static_thread_pool::run(std::uint32_t threadIndex, numa_policy* numa) noexcept {
    numa->bind_to_node(threadStates_[threadIndex]->numa_node());
    STDEXEC_ASSERT(threadIndex < threadCount_);
    while (true) {
      // Make a blocking call to de-queue a task if we don't already have one.
      auto [task, queueIndex] = threadStates_[threadIndex]->pop();
      if (!task) {
        return; // pop() only returns null when request_stop() was called.
      }
      task->__execute(task, queueIndex);
    }
  }

  inline void static_thread_pool::join() noexcept {
    for (auto& t: threads_) {
      t.join();
    }
    threads_.clear();
  }

  inline void static_thread_pool::enqueue(task_base* task, const nodemask& constraints) noexcept {
    this->enqueue(*get_remote_queue(), task, constraints);
  }

  inline std::size_t static_thread_pool::num_threads(int numa) const noexcept {
    thread_index_by_numa_node key{numa, 0};
    auto it = std::lower_bound(threadIndexByNumaNode_.begin(), threadIndexByNumaNode_.end(), key);
    if (it == threadIndexByNumaNode_.end()) {
      return 0;
    }
    auto itEnd = std::upper_bound(it, threadIndexByNumaNode_.end(), key);
    return std::distance(it, itEnd);
  }

  inline std::size_t static_thread_pool::num_threads(nodemask constraints) const noexcept {
    const std::size_t nNodes = threadIndexByNumaNode_.back().numa_node + 1;
    std::size_t nThreads = 0;
    for (std::size_t nodeIndex = 0; nodeIndex < nNodes; ++nodeIndex) {
      if (!constraints[nodeIndex]) {
        continue;
      }
      nThreads += num_threads(nodeIndex);
    }
    return nThreads;
  }

  inline std::size_t
    static_thread_pool::get_thread_index(int nodeIndex, std::size_t threadIndex) const noexcept {
    thread_index_by_numa_node key{nodeIndex, 0};
    auto it = std::lower_bound(threadIndexByNumaNode_.begin(), threadIndexByNumaNode_.end(), key);
    STDEXEC_ASSERT(it != threadIndexByNumaNode_.end());
    std::advance(it, threadIndex);
    return it->thread_index;
  }

  inline std::size_t
    static_thread_pool::random_thread_index_with_constraints(const nodemask& constraints) noexcept {
    thread_local std::uint64_t startIndex{std::uint64_t(std::random_device{}())};
    startIndex += 1;
    std::size_t targetIndex = startIndex % threadCount_;
    std::size_t nThreads = num_threads(constraints);
    if (nThreads != 0) {
      for (std::size_t nodeIndex = 0; nodeIndex < numa_->num_nodes(); ++nodeIndex) {
        if (!constraints[nodeIndex]) {
          continue;
        }
        std::size_t nThreads = num_threads(nodeIndex);
        if (targetIndex < nThreads) {
          return get_thread_index(nodeIndex, targetIndex);
        }
        targetIndex -= nThreads;
      }
    }
    return targetIndex;
  }

  inline void static_thread_pool::enqueue(
    remote_queue& queue,
    task_base* task,
    const nodemask& constraints) noexcept {
    static thread_local std::thread::id this_id = std::this_thread::get_id();
    remote_queue* correct_queue = this_id == queue.id_ ? &queue : get_remote_queue();
    std::size_t idx = correct_queue->index_;
    if (idx < threadStates_.size()) {
      std::size_t this_node = threadStates_[idx]->numa_node();
      if (constraints[this_node]) {
        threadStates_[idx]->push_local(task);
        return;
      }
    }
    const std::size_t threadIndex = random_thread_index_with_constraints(constraints);
    queue.queues_[threadIndex].push_front(task);
    threadStates_[threadIndex]->notify();
  }

  inline void static_thread_pool::enqueue(
    remote_queue& queue,
    task_base* task,
    std::size_t threadIndex) noexcept {
    threadIndex %= threadCount_;
    queue.queues_[threadIndex].push_front(task);
    threadStates_[threadIndex]->notify();
  }

  template <std::derived_from<task_base> TaskT>
  void static_thread_pool::bulk_enqueue(TaskT* task, std::uint32_t n_threads) noexcept {
    auto& queue = *get_remote_queue();
    for (std::size_t i = 0; i < n_threads; ++i) {
      std::uint32_t index = i % available_parallelism();
      queue.queues_[index].push_front(task + i);
      threadStates_[index]->notify();
    }
  }

  inline void static_thread_pool::bulk_enqueue(
    remote_queue& queue,
    __intrusive_queue<&task_base::next> tasks,
    std::size_t tasks_size,
    const nodemask& constraints) noexcept {
    static thread_local std::thread::id this_id = std::this_thread::get_id();
<<<<<<< HEAD
    remote_queue* correct_queue = this_id == queue.id_ ? &queue : get_remote_queue();
    std::size_t idx = correct_queue->index_;
    if (idx < threadStates_.size()) {
      std::size_t this_node = threadStates_[idx]->numa_node();
      if (constraints[this_node]) {
=======
    std::size_t nTasks = 0;
    std::size_t idx = 0;
    for ([[maybe_unused]] auto t: tasks) {
      ++nTasks;
    }
    for (std::thread& t: threads_) {
      if (t.get_id() == this_id) {
>>>>>>> bc10e416
        threadStates_[idx]->push_local(std::move(tasks));
        return;
      }
    }
<<<<<<< HEAD
    std::size_t nThreads = available_parallelism();
    for (std::size_t i = 0; i < nThreads; ++i) {
      auto [i0, iEnd] = even_share(tasks_size, i, available_parallelism());
=======
    remote_queue* correct_queue = this_id == queue.id_ ? &queue : get_remote_queue();
    std::uint32_t nThreads = available_parallelism();
    for (std::uint32_t i = 0; i < nThreads; ++i) {
      auto [i0, iEnd] = even_share(nTasks, i, available_parallelism());
>>>>>>> bc10e416
      if (i0 == iEnd) {
        continue;
      }
      __intrusive_queue<&task_base::next> tmp{};
      for (std::size_t j = i0; j < iEnd; ++j) {
        tmp.push_back(tasks.pop_front());
      }
      correct_queue->queues_[i].prepend(std::move(tmp));
      threadStates_[i]->notify();
    }
  }

  inline void move_pending_to_local(
    __intrusive_queue<&task_base::next>& pending_queue,
    bwos::lifo_queue<task_base*, numa_allocator<task_base*>>& local_queue) {
    auto last = local_queue.push_back(pending_queue.begin(), pending_queue.end());
    __intrusive_queue<&task_base::next> tmp{};
    tmp.splice(tmp.begin(), pending_queue, pending_queue.begin(), last);
    tmp.clear();
  }

  inline static_thread_pool::thread_state::pop_result
    static_thread_pool::thread_state::try_remote() {
    pop_result result{nullptr, index_};
    __intrusive_queue<& task_base::next> remotes = pool_->remotes_.pop_all_reversed(index_);
    pending_queue_.append(std::move(remotes));
    if (!pending_queue_.empty()) {
      move_pending_to_local(pending_queue_, local_queue_);
      result.task = local_queue_.pop_back();
    }
    return result;
  }

  inline static_thread_pool::thread_state::pop_result static_thread_pool::thread_state::try_pop() {
    pop_result result{nullptr, index_};
    result.task = local_queue_.pop_back();
    if (result.task) [[likely]] {
      return result;
    }
    return try_remote();
  }

  inline static_thread_pool::thread_state::pop_result
    static_thread_pool::thread_state::try_steal(std::span<workstealing_victim> victims) {
    if (victims.empty()) {
      return {nullptr, index_};
    }
<<<<<<< HEAD
    std::uniform_int_distribution<std::uint32_t> dist(0, victims.size() - 1);
    std::uint32_t victimIndex = dist(rng_);
    auto& v = victims[victimIndex];
=======
    std::uniform_int_distribution<std::size_t> dist(0, victims_.size() - 1);
    std::size_t victimIndex = dist(rng_);
    auto& v = victims_[victimIndex];
>>>>>>> bc10e416
    return {v.try_steal(), v.index()};
  }

  inline static_thread_pool::thread_state::pop_result
    static_thread_pool::thread_state::try_steal_near() {
    return try_steal(near_victims_);
  }

  inline static_thread_pool::thread_state::pop_result
    static_thread_pool::thread_state::try_steal_any() {
    return try_steal(all_victims_);
  }

  inline void static_thread_pool::thread_state::push_local(task_base* task) {
    if (!local_queue_.push_back(task)) {
      pending_queue_.push_back(task);
    }
  }

  inline void
    static_thread_pool::thread_state::push_local(__intrusive_queue<&task_base::next>&& tasks) {
    pending_queue_.prepend(std::move(tasks));
  }

  inline void static_thread_pool::thread_state::set_stealing() {
    pool_->numThiefs_.fetch_add(1, std::memory_order_relaxed);
  }

  inline void static_thread_pool::thread_state::clear_stealing() {
    if (pool_->numThiefs_.fetch_sub(1, std::memory_order_relaxed) == 1) {
      notify_one_sleeping();
    }
  }

  inline void static_thread_pool::thread_state::notify_one_sleeping() {
    std::uniform_int_distribution<std::uint32_t> dist(0, pool_->threadCount_ - 1);
    std::uint32_t startIndex = dist(rng_);
    for (std::uint32_t i = 0; i < pool_->threadCount_; ++i) {
      std::uint32_t index = (startIndex + i) % pool_->threadCount_;
      if (index == index_) {
        continue;
      }
      if (pool_->threadStates_[index]->notify()) {
        return;
      }
    }
  }

  inline static_thread_pool::thread_state::pop_result static_thread_pool::thread_state::pop() {
    pop_result result = try_pop();
    while (!result.task) {
      set_stealing();
      for (std::size_t i = 0; i < pool_->maxSteals_; ++i) {
        result = try_steal_near();
        if (result.task) {
          clear_stealing();
          return result;
        }
      }
      for (std::size_t i = 0; i < pool_->maxSteals_; ++i) {
        result = try_steal_any();
        if (result.task) {
          clear_stealing();
          return result;
        }
      }
      std::this_thread::yield();
      clear_stealing();

      std::unique_lock lock{mut_};
      if (stopRequested_) {
        return result;
      }
      state expected = state::running;
      if (state_.compare_exchange_weak(expected, state::sleeping, std::memory_order_relaxed)) {
        result = try_remote();
        if (result.task) {
          return result;
        }
        cv_.wait(lock);
      }
      lock.unlock();
      state_.store(state::running, std::memory_order_relaxed);
      result = try_pop();
    }
    return result;
  }

  inline bool static_thread_pool::thread_state::notify() {
    if (state_.exchange(state::notified, std::memory_order_relaxed) == state::sleeping) {
      {
        std::lock_guard lock{mut_};
      }
      cv_.notify_one();
      return true;
    }
    return false;
  }

  inline void static_thread_pool::thread_state::request_stop() {
    {
      std::lock_guard lock{mut_};
      stopRequested_ = true;
    }
    cv_.notify_one();
  }

  template <typename ReceiverId>
  class static_thread_pool::operation : public task_base {
    using Receiver = stdexec::__t<ReceiverId>;
    friend static_thread_pool::scheduler::sender;

    static_thread_pool& pool_;
    remote_queue* queue_;
    Receiver receiver_;
    std::size_t threadIndex_{};
    nodemask constraints_{};

    explicit operation(
      static_thread_pool& pool,
      remote_queue* queue,
      Receiver&& r,
      std::size_t tid,
      const nodemask& constraints)
      : pool_(pool)
      , queue_(queue)
      , receiver_((Receiver&&) r)
      , threadIndex_{tid}
      , constraints_{constraints} {
      this->__execute = [](task_base* t, const std::uint32_t /* tid */) noexcept {
        auto& op = *static_cast<operation*>(t);
        auto stoken = stdexec::get_stop_token(stdexec::get_env(op.receiver_));
        if constexpr (std::unstoppable_token<decltype(stoken)>) {
          stdexec::set_value((Receiver&&) op.receiver_);
        } else if (stoken.stop_requested()) {
          stdexec::set_stopped((Receiver&&) op.receiver_);
        } else {
          stdexec::set_value((Receiver&&) op.receiver_);
        }
      };
    }

    void enqueue_(task_base* op) const {
      if (threadIndex_ < pool_.available_parallelism()) {
        pool_.enqueue(*queue_, op, threadIndex_);
      } else {
        pool_.enqueue(*queue_, op, constraints_);
      }
    }

    friend void tag_invoke(stdexec::start_t, operation& op) noexcept {
      op.enqueue_(&op);
    }
  };

  //////////////////////////////////////////////////////////////////////////////////////////////////
  // What follows is the implementation for parallel bulk execution on static_thread_pool.
  template <class SenderId, std::integral Shape, class FunId>
  struct static_thread_pool::bulk_sender {
    using Sender = stdexec::__t<SenderId>;
    using Fun = stdexec::__t<FunId>;
    using sender_concept = stdexec::sender_t;

    static_thread_pool& pool_;
    Sender sndr_;
    Shape shape_;
    Fun fun_;

    template <class Fun, class Sender, class Env>
    using with_error_invoke_t = //
      stdexec::__if_c<
        stdexec::__v<stdexec::__value_types_of_t<
          Sender,
          Env,
          stdexec::__mbind_front_q<bulk_non_throwing, Fun, Shape>,
          stdexec::__q<stdexec::__mand>>>,
        stdexec::completion_signatures<>,
        stdexec::__with_exception_ptr>;

    template <class... Tys>
    using set_value_t =
      stdexec::completion_signatures< stdexec::set_value_t(stdexec::__decay_t<Tys>...)>;

    template <class Self, class Env>
    using completion_signatures = //
      stdexec::__try_make_completion_signatures<
        stdexec::__copy_cvref_t<Self, Sender>,
        Env,
        with_error_invoke_t<Fun, stdexec::__copy_cvref_t<Self, Sender>, Env>,
        stdexec::__q<set_value_t>>;

    template <class Self, class Receiver>
    using bulk_op_state_t = //
      bulk_op_state<
        stdexec::__x<stdexec::__copy_cvref_t<Self, Sender>>,
        stdexec::__x<stdexec::__decay_t<Receiver>>,
        Shape,
        Fun>;

    template <stdexec::__decays_to<bulk_sender> Self, stdexec::receiver Receiver>
      requires stdexec::
        receiver_of<Receiver, completion_signatures<Self, stdexec::env_of_t<Receiver>>>
      friend bulk_op_state_t<Self, Receiver>                       //
      tag_invoke(stdexec::connect_t, Self&& self, Receiver&& rcvr) //
      noexcept(stdexec::__nothrow_constructible_from<
               bulk_op_state_t<Self, Receiver>,
               static_thread_pool&,
               Shape,
               Fun,
               Sender,
               Receiver>) {
      return bulk_op_state_t<Self, Receiver>{
        self.pool_, self.shape_, self.fun_, ((Self&&) self).sndr_, (Receiver&&) rcvr};
    }

    template <stdexec::__decays_to<bulk_sender> Self, class Env>
    friend auto tag_invoke(stdexec::get_completion_signatures_t, Self&&, Env&&)
      -> completion_signatures<Self, Env> {
      return {};
    }

    friend auto tag_invoke(stdexec::get_env_t, const bulk_sender& self) noexcept
      -> stdexec::env_of_t<const Sender&> {
      return stdexec::get_env(self.sndr_);
    }
  };

  template <class SenderId, class ReceiverId, class Shape, class Fun, bool MayThrow>
  struct static_thread_pool::bulk_shared_state {
    using Sender = stdexec::__t<SenderId>;
    using Receiver = stdexec::__t<ReceiverId>;

    struct bulk_task : task_base {
      bulk_shared_state* sh_state_;

      bulk_task(bulk_shared_state* sh_state)
        : sh_state_(sh_state) {
        this->__execute = [](task_base* t, const std::uint32_t tid) noexcept {
          auto& sh_state = *static_cast<bulk_task*>(t)->sh_state_;
          auto total_threads = sh_state.num_agents_required();

          auto computation = [&](auto&... args) {
            auto [begin, end] = even_share(sh_state.shape_, tid, total_threads);
            for (Shape i = begin; i < end; ++i) {
              sh_state.fn_(i, args...);
            }
          };

          auto completion = [&](auto&... args) {
            stdexec::set_value((Receiver&&) sh_state.receiver_, std::move(args)...);
          };

          if constexpr (MayThrow) {
            try {
              sh_state.apply(computation);
            } catch (...) {
              std::uint32_t expected = total_threads;

              if (sh_state.thread_with_exception_.compare_exchange_strong(
                    expected, tid, std::memory_order_relaxed, std::memory_order_relaxed)) {
                sh_state.exception_ = std::current_exception();
              }
            }

            const bool is_last_thread = sh_state.finished_threads_.fetch_add(1)
                                     == (total_threads - 1);

            if (is_last_thread) {
              if (sh_state.exception_) {
                stdexec::set_error((Receiver&&) sh_state.receiver_, std::move(sh_state.exception_));
              } else {
                sh_state.apply(completion);
              }
            }
          } else {
            sh_state.apply(computation);

            const bool is_last_thread = sh_state.finished_threads_.fetch_add(1)
                                     == (total_threads - 1);

            if (is_last_thread) {
              sh_state.apply(completion);
            }
          }
        };
      }
    };

    using variant_t = //
      stdexec::__value_types_of_t<
        Sender,
        stdexec::env_of_t<Receiver>,
        stdexec::__q<stdexec::__decayed_tuple>,
        stdexec::__q<stdexec::__variant>>;

    variant_t data_;
    static_thread_pool& pool_;
    Receiver receiver_;
    Shape shape_;
    Fun fn_;

    std::atomic<std::uint32_t> finished_threads_{0};
    std::atomic<std::uint32_t> thread_with_exception_{0};
    std::exception_ptr exception_;
    std::vector<bulk_task> tasks_;

    std::uint32_t num_agents_required() const {
      return static_cast<std::uint32_t>(
        std::min(shape_, static_cast<Shape>(pool_.available_parallelism())));
    }

    template <class F>
    void apply(F f) {
      std::visit(
        [&](auto& tupl) -> void { std::apply([&](auto&... args) -> void { f(args...); }, tupl); },
        data_);
    }

    bulk_shared_state(static_thread_pool& pool, Receiver receiver, Shape shape, Fun fn)
      : pool_{pool}
      , receiver_{(Receiver&&) receiver}
      , shape_{shape}
      , fn_{fn}
      , thread_with_exception_{num_agents_required()}
      , tasks_{num_agents_required(), {this}} {
    }
  };

  template <class SenderId, class ReceiverId, class Shape, class Fn, bool MayThrow>
  struct static_thread_pool::bulk_receiver {
    using receiver_concept = stdexec::receiver_t;
    using Sender = stdexec::__t<SenderId>;
    using Receiver = stdexec::__t<ReceiverId>;

    using shared_state = bulk_shared_state<SenderId, ReceiverId, Shape, Fn, MayThrow>;

    shared_state& shared_state_;

    void enqueue() noexcept {
      shared_state_.pool_.bulk_enqueue(
        shared_state_.tasks_.data(), shared_state_.num_agents_required());
    }

    template <class... As>
    friend void tag_invoke(
      stdexec::same_as<stdexec::set_value_t> auto,
      bulk_receiver&& self,
      As&&... as) noexcept {
      using tuple_t = stdexec::__decayed_tuple<As...>;

      shared_state& state = self.shared_state_;

      if constexpr (MayThrow) {
        try {
          state.data_.template emplace<tuple_t>((As&&) as...);
        } catch (...) {
          stdexec::set_error(std::move(state.receiver_), std::current_exception());
        }
      } else {
        state.data_.template emplace<tuple_t>((As&&) as...);
      }

      if (state.shape_) {
        self.enqueue();
      } else {
        state.apply([&](auto&... args) {
          stdexec::set_value(std::move(state.receiver_), std::move(args)...);
        });
      }
    }

    template <stdexec::__one_of<stdexec::set_error_t, stdexec::set_stopped_t> Tag, class... As>
    friend void tag_invoke(Tag tag, bulk_receiver&& self, As&&... as) noexcept {
      shared_state& state = self.shared_state_;
      tag((Receiver&&) state.receiver_, (As&&) as...);
    }

    friend auto tag_invoke(stdexec::get_env_t, const bulk_receiver& self) noexcept
      -> stdexec::env_of_t<Receiver> {
      return stdexec::get_env(self.shared_state_.receiver_);
    }
  };

  template <class SenderId, class ReceiverId, std::integral Shape, class Fun>
  struct static_thread_pool::bulk_op_state {
    using Sender = stdexec::__t<SenderId>;
    using Receiver = stdexec::__t<ReceiverId>;

    static constexpr bool may_throw = //
      !stdexec::__v<stdexec::__value_types_of_t<
        Sender,
        stdexec::env_of_t<Receiver>,
        stdexec::__mbind_front_q<bulk_non_throwing, Fun, Shape>,
        stdexec::__q<stdexec::__mand>>>;

    using bulk_rcvr = bulk_receiver<SenderId, ReceiverId, Shape, Fun, may_throw>;
    using shared_state = bulk_shared_state<SenderId, ReceiverId, Shape, Fun, may_throw>;
    using inner_op_state = stdexec::connect_result_t<Sender, bulk_rcvr>;

    shared_state shared_state_;

    inner_op_state inner_op_;

    friend void tag_invoke(stdexec::start_t, bulk_op_state& op) noexcept {
      stdexec::start(op.inner_op_);
    }

    bulk_op_state(static_thread_pool& pool, Shape shape, Fun fn, Sender&& sender, Receiver receiver)
      : shared_state_(pool, (Receiver&&) receiver, shape, fn)
      , inner_op_{stdexec::connect((Sender&&) sender, bulk_rcvr{shared_state_})} {
    }
  };

#if STDEXEC_HAS_STD_RANGES()
  namespace schedule_all_ {
    template <class Rcvr>
    auto get_allocator(const Rcvr& rcvr) {
      if constexpr (stdexec::__callable<stdexec::get_allocator_t, stdexec::env_of_t<Rcvr>>) {
        return stdexec::get_allocator(stdexec::get_env(rcvr));
      } else {
        return std::allocator<char>{};
      }
    }

    template <class Receiver>
    using allocator_of_t = decltype(get_allocator(stdexec::__declval<Receiver>()));

    template <class Range>
    struct operation_base {
      Range range_;
      static_thread_pool& pool_;
      std::mutex start_mutex_{};
      bool has_started_{false};
      __intrusive_queue<&task_base::next> tasks_{};
      std::size_t tasks_size_{};
      std::atomic<std::size_t> countdown_{std::ranges::size(range_)};
    };

    template <class Range, class ItemReceiverId>
    struct item_operation {
      class __t : private task_base {
        using ItemReceiver = stdexec::__t<ItemReceiverId>;

        static void execute_(task_base* base, std::uint32_t /* tid */) noexcept {
          auto op = static_cast<__t*>(base);
          stdexec::set_value(static_cast<ItemReceiver&&>(op->item_receiver_), *op->it_);
        }

        ItemReceiver item_receiver_;
        std::ranges::iterator_t<Range> it_;
        operation_base<Range>* parent_;

        friend void tag_invoke(stdexec::start_t, __t& op) noexcept {
          std::unique_lock lock{op.parent_->start_mutex_};
          if (!op.parent_->has_started_) {
            op.parent_->tasks_.push_back(static_cast<task_base*>(&op));
            op.parent_->tasks_size_ += 1;
          } else {
            lock.unlock();
            op.parent_->pool_.enqueue(static_cast<task_base*>(&op));
          }
        }

       public:
        using __id = item_operation;

        __t(
          ItemReceiver&& item_receiver,
          std::ranges::iterator_t<Range> it,
          operation_base<Range>* parent)
          : task_base{.__execute = execute_}
          , item_receiver_(static_cast<ItemReceiver&&>(item_receiver))
          , it_(it)
          , parent_(parent) {
        }
      };
    };

    template <class Range>
    struct item_sender {
      struct __t {
        using __id = item_sender;
        using sender_concept = stdexec::sender_t;
        using completion_signatures = stdexec::completion_signatures<stdexec::set_value_t(
          std::ranges::range_reference_t<Range>)>;

        operation_base<Range>* op_;
        std::ranges::iterator_t<Range> it_;

        struct env {
          static_thread_pool* pool_;

          template <
            stdexec::same_as<stdexec::get_completion_scheduler_t<stdexec::set_value_t>> Query>
          friend auto tag_invoke(Query, const env& e) noexcept -> static_thread_pool::scheduler {
            return e.pool_->get_scheduler();
          }
        };

        template <stdexec::same_as<stdexec::get_env_t> GetEnv, stdexec::__decays_to<__t> Self>
        friend auto tag_invoke(GetEnv, Self&& self) noexcept -> env {
          return {self.op_->pool_};
        }

        template <stdexec::__decays_to<__t> Self, stdexec::receiver ItemReceiver>
          requires stdexec::receiver_of<ItemReceiver, completion_signatures>
        friend auto tag_invoke(stdexec::connect_t, Self&& self, ItemReceiver rcvr) noexcept
          -> stdexec::__t<item_operation<Range, stdexec::__id<ItemReceiver>>> {
          return {static_cast<ItemReceiver&&>(rcvr), self.it_, self.op_};
        }
      };
    };

    template <class Range, class Receiver>
    struct operation_base_with_receiver : operation_base<Range> {
      Receiver receiver_;

      operation_base_with_receiver(Range range, static_thread_pool& pool, Receiver&& receiver)
        : operation_base<Range>{range, pool}
        , receiver_(static_cast<Receiver&&>(receiver)) {
      }
    };

    template <class Range, class Receiver>
    struct next_receiver {
      struct __t {
        using receiver_concept = stdexec::receiver_t;
        operation_base_with_receiver<Range, Receiver>* op_;

        template <stdexec::same_as<stdexec::set_value_t> SetValue, stdexec::same_as<__t> Self>
        friend void tag_invoke(SetValue, Self&& self) noexcept {
          std::size_t countdown = self.op_->countdown_.fetch_sub(1, std::memory_order_relaxed);
          if (countdown == 1) {
            stdexec::set_value((Receiver&&) self.op_->receiver_);
          }
        }

        template <stdexec::same_as<stdexec::set_stopped_t> SetStopped, stdexec::same_as<__t> Self>
        friend void tag_invoke(SetStopped, Self&& self) noexcept {
          std::size_t countdown = self.op_->countdown_.fetch_sub(1, std::memory_order_relaxed);
          if (countdown == 1) {
            stdexec::set_value((Receiver&&) self.op_->receiver_);
          }
        }

        template <stdexec::same_as<stdexec::get_env_t> GetEnv, stdexec::__decays_to<__t> Self>
        friend auto tag_invoke(GetEnv, Self&& self) noexcept -> stdexec::env_of_t<Receiver> {
          return stdexec::get_env(self.op_->receiver_);
        }
      };
    };

    template <class Range, class Receiver>
    struct operation {
      class __t : operation_base_with_receiver<Range, Receiver> {
        using Allocator = allocator_of_t<const Receiver&>;
        using ItemSender = stdexec::__t<item_sender<Range>>;
        using NextSender = next_sender_of_t<Receiver, ItemSender>;
        using NextReceiver = stdexec::__t<next_receiver<Range, Receiver>>;
        using ItemOperation = stdexec::connect_result_t<NextSender, NextReceiver>;

        using ItemAllocator =
          std::allocator_traits<Allocator>::template rebind_alloc<__manual_lifetime<ItemOperation>>;

        std::vector<__manual_lifetime<ItemOperation>, ItemAllocator> items_;

        template <stdexec::same_as<__t> Self>
        friend void tag_invoke(stdexec::start_t, Self& op) noexcept {
          std::size_t size = op.items_.size();
          std::size_t nthreads = op.pool_.available_parallelism();
          bwos_params params = op.pool_.params();
          std::size_t localSize = params.blockSize * params.numBlocks;
          std::size_t chunkSize = std::min<std::size_t>(size / nthreads, localSize * nthreads);
          auto& remote_queue = *op.pool_.get_remote_queue();
          std::ranges::iterator_t<Range> it = std::ranges::begin(op.range_);
          std::size_t i0 = 0;
          while (i0 + chunkSize < size) {
            for (std::size_t i = i0; i < i0 + chunkSize; ++i) {
              op.items_[i].__construct_with([&] {
                return stdexec::connect(
                  set_next(op.receiver_, ItemSender{&op, it + i}), NextReceiver{&op});
              });
              stdexec::start(op.items_[i].__get());
            }
            std::unique_lock lock{op.start_mutex_};
            op.pool_.bulk_enqueue(remote_queue, std::move(op.tasks_), op.tasks_size_);
            lock.unlock();
            i0 += chunkSize;
          }
          for (std::size_t i = i0; i < size; ++i) {
            op.items_[i].__construct_with([&] {
              return stdexec::connect(
                set_next(op.receiver_, ItemSender{&op, it + i}), NextReceiver{&op});
            });
            stdexec::start(op.items_[i].__get());
          }
          std::unique_lock lock{op.start_mutex_};
          op.has_started_ = true;
          op.pool_.bulk_enqueue(remote_queue, std::move(op.tasks_), op.tasks_size_);
        }

       public:
        using __id = operation;

        __t(Range range, static_thread_pool& pool, Receiver&& receiver)
          : operation_base_with_receiver<
            Range,
            Receiver>{std::move(range), pool, static_cast<Receiver&&>(receiver)}
          , items_(std::ranges::size(this->range_), ItemAllocator(get_allocator(this->receiver_))) {
        }

        ~__t() {
          if (this->has_started_) {
            for (auto& item: items_) {
              item.__destroy();
            }
          }
        }
      };
    };

    template <class Range>
    class sequence<Range>::__t {
      using item_sender_t = stdexec::__t<item_sender<Range>>;

      Range range_;
      static_thread_pool* pool_;

     public:
      using __id = sequence;

      using sender_concept = sequence_sender_t;

      using completion_signatures = stdexec::completion_signatures<
        stdexec::set_value_t(),
        stdexec::set_error_t(std::exception_ptr),
        stdexec::set_stopped_t()>;

      using item_types = exec::item_types<stdexec::__t<item_sender<Range>>>;

      __t(Range range, static_thread_pool& pool)
        : range_(static_cast<Range&&>(range))
        , pool_(&pool) {
      }

     private:
      template <stdexec::__decays_to<__t> Self, exec::sequence_receiver_of<item_types> Receiver>
      friend auto tag_invoke(exec::subscribe_t, Self&& self, Receiver rcvr) noexcept
        -> stdexec::__t<operation<Range, Receiver>> {
        return {static_cast<Range&&>(self.range_), *self.pool_, static_cast<Receiver&&>(rcvr)};
      }
    };
  }

  struct schedule_all_t {
    template <class Range>
    stdexec::__t<schedule_all_::sequence<stdexec::__decay_t<Range>>>
      operator()(static_thread_pool& pool, Range&& range) const {
      return {static_cast<Range&&>(range), pool};
    }
  };

  inline constexpr schedule_all_t schedule_all{};
#endif

} // namespace exec<|MERGE_RESOLUTION|>--- conflicted
+++ resolved
@@ -791,35 +791,18 @@
     std::size_t tasks_size,
     const nodemask& constraints) noexcept {
     static thread_local std::thread::id this_id = std::this_thread::get_id();
-<<<<<<< HEAD
     remote_queue* correct_queue = this_id == queue.id_ ? &queue : get_remote_queue();
     std::size_t idx = correct_queue->index_;
     if (idx < threadStates_.size()) {
       std::size_t this_node = threadStates_[idx]->numa_node();
       if (constraints[this_node]) {
-=======
-    std::size_t nTasks = 0;
-    std::size_t idx = 0;
-    for ([[maybe_unused]] auto t: tasks) {
-      ++nTasks;
-    }
-    for (std::thread& t: threads_) {
-      if (t.get_id() == this_id) {
->>>>>>> bc10e416
         threadStates_[idx]->push_local(std::move(tasks));
         return;
       }
     }
-<<<<<<< HEAD
     std::size_t nThreads = available_parallelism();
     for (std::size_t i = 0; i < nThreads; ++i) {
       auto [i0, iEnd] = even_share(tasks_size, i, available_parallelism());
-=======
-    remote_queue* correct_queue = this_id == queue.id_ ? &queue : get_remote_queue();
-    std::uint32_t nThreads = available_parallelism();
-    for (std::uint32_t i = 0; i < nThreads; ++i) {
-      auto [i0, iEnd] = even_share(nTasks, i, available_parallelism());
->>>>>>> bc10e416
       if (i0 == iEnd) {
         continue;
       }
@@ -867,15 +850,9 @@
     if (victims.empty()) {
       return {nullptr, index_};
     }
-<<<<<<< HEAD
     std::uniform_int_distribution<std::uint32_t> dist(0, victims.size() - 1);
     std::uint32_t victimIndex = dist(rng_);
     auto& v = victims[victimIndex];
-=======
-    std::uniform_int_distribution<std::size_t> dist(0, victims_.size() - 1);
-    std::size_t victimIndex = dist(rng_);
-    auto& v = victims_[victimIndex];
->>>>>>> bc10e416
     return {v.try_steal(), v.index()};
   }
 
