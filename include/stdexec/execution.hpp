--- conflicted
+++ resolved
@@ -6981,11 +6981,7 @@
     using _Sender = __0;
     template <class _Tag>
     using __cust_sigs = __types<
-<<<<<<< HEAD
-      tag_invoke_t(_Tag, __get_sender_domain_t (*)(_Sender), _Sender),
-=======
-      tag_invoke_t(_Tag, __get_sender_domain_t(const _Sender&), _Sender),
->>>>>>> c2ebe841
+      tag_invoke_t(_Tag, __get_sender_domain_t STDEXEC_MSVC((*))(const _Sender&), _Sender),
       tag_invoke_t(_Tag, _Sender)>;
 
     template <class _Tag, class _Sender>
